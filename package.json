--- conflicted
+++ resolved
@@ -1,10 +1,6 @@
 {
   "name": "drup",
-<<<<<<< HEAD
-  "version": "0.0.11",
-=======
   "version": "0.1.1",
->>>>>>> 56c13848
   "description": "Project and environment manager utility. ",
   "bin": {
     "drup": "./bin/drup.js"
